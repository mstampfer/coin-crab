--- conflicted
+++ resolved
@@ -2,11 +2,7 @@
 # MQTT Broker Configuration
 # Production MQTT broker on AWS EC2
 MQTT_BROKER_HOST=100.26.107.175
-<<<<<<< HEAD
 MQTT_BROKER_PORT=1883  # PROD port (1882 for UAT)
-=======
-MQTT_BROKER_PORT=1882  # UAT port (1883 for PROD)
->>>>>>> 7bc33c52
 
 # Logging Configuration
 # LOG_LEVEL options: OFF, ERROR, WARN, INFO, DEBUG, TRACE
